--- conflicted
+++ resolved
@@ -481,28 +481,8 @@
     values; the library will interpolate the parameters for intermediate focal
     lengths.  The mode name may be "no_crop", "crop_rectangle", or "crop_circle".
     @see lfCropMode
-<<<<<<< HEAD
-<dt>\<field_of_view focal="number" fov="number" /\>
-<dd>Declares the horizontal (in landscape orientation) field of view in
-    degrees, after having applied undistortion.  It is the same FOV that Hugin
-    returns.  Field of view is specific for every focal length (in mm), so you
-    can declare multiple field of view entries with different focal values; the
-    library will interpolate the parameters for intermediate focal lengths.  In
-    a way, this is an accurate representation of the actual focal length of the
-    lens.  For example, for the "ptlens" distortion model and a stereographic
-    fisheye lens, the full projection formula is
-    @f[r(\alpha) = r_u(ar_u^3+br_u^2+cr_u+1-a-b-c),\quad r_u=f\cdot2\tan(\alpha/2)@f]
-    Once you have determined @f$f@f$, @f$a@f$, @f$b@f$, and @f$c@f$ by
-    calibration, you get the FOV by assuming ideal projection according to
-    @f[\text{FOV} = 4\arctan\left(\frac{\text{sensor width}}{4f}\right)@f]
-    The FOV must correspond to the distortion coefficients.  Typically, they
-    are the result of the very same fit.
-
-    Note that the actual focal length in terms of the <a
-=======
 <dt>\<real-focal-length focal="number" real-focal="number" /\>
 <dd>Declares the *real* focal length of the lens in the <a
->>>>>>> 84b98c99
     href="http://en.wikipedia.org/wiki/Paraxial_approximation">paraxial
     approximation</a>, in contrast to the *nominal* focal length used in all
     "focal" attributes.  Especially for fisheye lenses, both values can differ
