#include <glib.h>
#include <locale.h>
#include "lensfun.h"

typedef struct {
    lfDatabase* db;
} lfFixture;


void db_setup(lfFixture *lfFix, gconstpointer data)
{
    lfFix->db = new lfDatabase ();
<<<<<<< HEAD
    lfFix->db->Load();
=======
    lfFix->db->LoadDirectory("data/db");
>>>>>>> 2f80cbd9
}


void db_teardown(lfFixture *lfFix, gconstpointer data)
{
    delete lfFix->db;
}


// test different lens search strings
void test_DB_lens_search(lfFixture* lfFix, gconstpointer data)
{
    const lfLens **lenses = NULL;

    lenses = lfFix->db->FindLenses (NULL, NULL, "pEntax 50-200 ED");
    g_assert_nonnull(lenses);
    g_assert_cmpstr(lenses[0]->Model, ==, "smc Pentax-DA 50-200mm f/4-5.6 DA ED");
    lf_free (lenses);

    lenses = lfFix->db->FindLenses (NULL, NULL, "smc Pentax-DA 50-200mm f/4-5.6 DA ED");
    g_assert_nonnull(lenses);
    g_assert_cmpstr(lenses[0]->Model, ==, "smc Pentax-DA 50-200mm f/4-5.6 DA ED");
    lf_free (lenses);

    lenses = lfFix->db->FindLenses (NULL, NULL, "PENTAX fa 28mm 2.8");
    g_assert_nonnull(lenses);
    g_assert_cmpstr(lenses[0]->Model, ==, "smc Pentax-FA 28mm f/2.8 AL");
    lf_free (lenses);

    /*lenses = lfFix->db->FindLenses (NULL, NULL, "Fotasy M3517 35mm f/1.7");
    g_assert_nonnull(lenses);
    g_assert_cmpstr(lenses[0]->Model, ==, "Fotasy M3517 35mm f/1.7");
    lf_free (lenses);

    lenses = lfFix->db->FindLenses (NULL, NULL, "Minolta MD 35mm 1/2.8");
    g_assert_nonnull(lenses);
    g_assert_cmpstr(lenses[0]->Model, ==, "Minolta MD 35mm 1/2.8");
    lf_free (lenses);*/
}

// test different camera search strings
void test_DB_cam_search(lfFixture* lfFix, gconstpointer data)
{
    const lfCamera **cameras = NULL;

    cameras = lfFix->db->FindCamerasExt("pentax", "K100D");
    g_assert_nonnull(cameras);
    g_assert_cmpstr(cameras[0]->Model, ==, "Pentax K100D");
    lf_free (cameras);

    cameras = lfFix->db->FindCamerasExt(NULL, "K 100 D");
    g_assert_nonnull(cameras);
    g_assert_cmpstr(cameras[0]->Model, ==, "Pentax K100D");
    lf_free (cameras);

    cameras = lfFix->db->FindCamerasExt(NULL, "PentAX K100 D");
    g_assert_nonnull(cameras);
    g_assert_cmpstr(cameras[0]->Model, ==, "Pentax K100D");
    lf_free (cameras);

}

int main (int argc, char **argv)
{

    setlocale (LC_ALL, "");

    g_test_init(&argc, &argv, NULL);

    g_test_add("/database/lens search", lfFixture, NULL, db_setup, test_DB_lens_search, db_teardown);
    g_test_add("/database/camera search", lfFixture, NULL, db_setup, test_DB_cam_search, db_teardown);

    return g_test_run();
}<|MERGE_RESOLUTION|>--- conflicted
+++ resolved
@@ -10,11 +10,7 @@
 void db_setup(lfFixture *lfFix, gconstpointer data)
 {
     lfFix->db = new lfDatabase ();
-<<<<<<< HEAD
-    lfFix->db->Load();
-=======
     lfFix->db->LoadDirectory("data/db");
->>>>>>> 2f80cbd9
 }
 
 
