--- conflicted
+++ resolved
@@ -235,10 +235,9 @@
   g_test_add ("/modifier/coord/dist/verify_ptlens", lfFixture, NULL,
               mod_setup, test_verify_dist_ptlens, mod_teardown);
 
-<<<<<<< HEAD
   g_test_add ("/modifier/coord/dist/verify_poly5", lfFixture, NULL,
               mod_setup, test_verify_dist_poly5, mod_teardown);
-=======
+
   g_test_add ("/modifier/color/vignetting/verify_pa", lfFixture, NULL,
               mod_setup, test_verify_vignetting_pa, mod_teardown);
 
@@ -247,7 +246,6 @@
 
   g_test_add ("/modifier/subpix/TCA/verify_poly3", lfFixture, NULL,
               mod_setup, test_verify_subpix_poly3, mod_teardown);
->>>>>>> a2bd3642
 
   return g_test_run();
 }