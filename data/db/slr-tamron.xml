--- conflicted
+++ resolved
@@ -958,8 +958,6 @@
             <tca model="poly3" focal="200" vr="0.9996500" vb="0.9999927"/>
         </calibration>
     </lens>
-<<<<<<< HEAD
-=======
     
     <lens>
         <maker>Tamron</maker>
@@ -983,6 +981,5 @@
             <tca model="poly3" focal="30" vr="1.0000710" vb="1.0000933"/>
         </calibration>
     </lens>
->>>>>>> 28ff93fb
 
 </lensdatabase>