--- conflicted
+++ resolved
@@ -14,13 +14,8 @@
 
 
 IF(INSTALL_HELPER_SCRIPTS)
-<<<<<<< HEAD
   INSTALL(PROGRAMS g-lensfun-update-data lensfun-add-adapter lensfun-update-data lensfun-convert-lcp
-          DESTINATION ${LENSFUN_FULL_BINDIR})
-=======
-  INSTALL(PROGRAMS g-lensfun-update-data lensfun-add-adapter lensfun-update-data
           DESTINATION ${CMAKE_INSTALL_BINDIR})
->>>>>>> 8e13f40a
 ENDIF(INSTALL_HELPER_SCRIPTS)
 
 
