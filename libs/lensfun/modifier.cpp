/*
    Image modifier implementation
    Copyright (C) 2007 by Andrew Zabolotny
*/

#include "config.h"
#include "lensfun.h"
#include "lensfunprv.h"
#include <math.h>
#include "windows/mathconstants.h"

lfModifier *lfModifier::Create (const lfLens *lens, float crop, int width, int height)
{
    return new lfModifier (lens, crop, width, height);
}

int lfModifier::Initialize (
    const lfLens *lens, lfPixelFormat format, float focal, float aperture,
    float distance, float scale, lfLensType targeom, int flags, bool reverse)
{
<<<<<<< HEAD
    f_normalized = focal / NormalizedInMillimeters;
=======
    NormalizedInFocalLengths = NormalizedInMillimeters / GetRealFocalLength(lens, focal);

>>>>>>> d5d78ff8
    int oflags = 0;

    if (flags & LF_MODIFY_TCA)
    {
        lfLensCalibTCA lctca;
        if (lens->InterpolateTCA (focal, lctca))
            if (AddSubpixelCallbackTCA (lctca, reverse))
                oflags |= LF_MODIFY_TCA;
    }

    if (flags & LF_MODIFY_VIGNETTING)
    {
        lfLensCalibVignetting lcv;
        if (lens->InterpolateVignetting (focal, aperture, distance, lcv))
            if (AddColorCallbackVignetting (lcv, format, reverse))
                oflags |= LF_MODIFY_VIGNETTING;
    }

    if (flags & LF_MODIFY_DISTORTION)
    {
        lfLensCalibDistortion lcd;
        if (lens->InterpolateDistortion (focal, lcd))
            if (AddCoordCallbackDistortion (lcd, reverse))
                oflags |= LF_MODIFY_DISTORTION;
    }

    if (flags & LF_MODIFY_GEOMETRY &&
        lens->Type != targeom)
    {
        if (reverse ?
            AddCoordCallbackGeometry (targeom, lens->Type) :
            AddCoordCallbackGeometry (lens->Type, targeom))
            oflags |= LF_MODIFY_GEOMETRY;
    }

    if (flags & LF_MODIFY_SCALE &&
        scale != 1.0)
        if (AddCoordCallbackScale (scale, reverse))
            oflags |= LF_MODIFY_SCALE;

    return oflags;
}

float lfModifier::GetRealFocalLength (const lfLens *lens, float focal)
{
    lfLensCalibRealFocal real_focal;
    if (lens && lens->InterpolateRealFocal (focal, real_focal)) return real_focal.RealFocal;
    float result = focal;
    lfLensCalibFov fov_raw;
    if (lens && lens->InterpolateFov (focal, fov_raw))
    {
        float fov = fov_raw.FieldOfView * M_PI / 180.0;
        float half_width_in_millimeters = NormalizedInMillimeters * lens->AspectRatio;
        // See also SrcPanoImage::calcFocalLength in Hugin.
        switch (lens->Type)
        {
            case LF_UNKNOWN:
                break;

            case LF_RECTILINEAR:
                result = half_width_in_millimeters / tan (fov / 2.0);
                break;

            case LF_FISHEYE:
            case LF_PANORAMIC:
            case LF_EQUIRECTANGULAR:
                result = half_width_in_millimeters / (fov / 2.0);
                break;

            case LF_FISHEYE_ORTHOGRAPHIC:
                result = half_width_in_millimeters / sin (fov / 2.0);
                break;

            case LF_FISHEYE_STEREOGRAPHIC:
                result = half_width_in_millimeters / (2 * tan (fov / 4.0));
                break;

            case LF_FISHEYE_EQUISOLID:
                result = half_width_in_millimeters / (2 * sin (fov / 4.0));
                break;

            case LF_FISHEYE_THOBY:
                result = half_width_in_millimeters / (1.47 * sin (0.713 * fov / 2.0));
                break;

            default:
                // This should never happen
                return NAN;
        }
    }
    return result;
}

void lfModifier::Destroy ()
{
    delete this;
}

//---------------------------------------------------------------------------//

/*
  About coordinate systems in Lensfun

  Lensfun uses three coordinate systems.  In all of them, the centre of the
  image is the origin.  There is a single coordinate "r" which is the distance
  from the origin.

  (1) For scaling, distortion, and TCA correction, the so-called "normalised"
      coordinate system is used.  r = 1 is the middle of the long edge, in
      other words, the half height of the image (in landscape mode).

  (2) For vignetting, r = 1 is the corner of the image.

  (3) For geometry transformation and for all Adobe camera models, the unit
      length is the focal length.

  The constructor lfModifier::lfModifier is the central method that
  handles the coordinate systems.  It does so by providing the scaling factors
  between them: NormScale (and NormUnScale = 1/NormScale),
  NormalizedInMillimeters, and AspectRatioCorrection.

  Have a look at lfModifier::ApplySubpixelGeometryDistortion to see the
  coordinate systems (1) and (3) in action.  First, the original pixel
  coordinates are converted into (1) by multiplying by NormScale.  Then,
  scaling, geometry transformation, un-distortion, and un-TCA are performed, in
  this order.  Remember that this means that the coordinates are *distorted*,
  to make a proper lookup in the uncorrected, original bitmap.  For this to
  work, the coordinates are finally divided by NormScale again.  Done.

  But the devil is in the details.  Geometry transformation has to happen in
  (3), so for only this step, all coordinates are scaled by
  NormalizedInFocalLengths in lfModifier::AddCoordCallbackGeometry.  Moreover,
  it is important to see that the conversion into (1) is pretty irrelevant.
  (It is performed for that the resulting image is not ridiculously small; but
  this could also be achieved with proper auto-scaling.)  Instead, really
  critical is only the *back-transformation* from (1) into the pixel coordinate
  system of the uncorrected, original bitmap.  This must be exactly correct.
  Otherwise, the strength of correction does not match with the position in the
  picture, and the correction cannot work.

  And then there is vignetting.  All callbacks work in (1), and vignetting,
  being the only colour modification so far, also gets its coordinates in (1).
  Thus, lfModifier::AddColorCallbackVignetting appends two more floats to the
  array of vignetting parameters for conversion into (2).

  Sometimes, a calibration is used that was made with another sensor size,
  i.e. different crop factor and/or aspect ratio.  Then, coordinate_correction
  in the following routine is different from 1.  It maps coordinates from (1)
  of the image sensor to (1) of the calibration sensor.  It is a product of
  three components: Converting to (2) of the image sensor, scaling by the ratio
  of the cropfactors to (2) of the calibration sensor, and finally converting
  to (1) of the calibration sensor.  The detour via (2) is necessary because
  crop factors are defined by the sensor diagonal, as is (2).

*/

lfModifier::lfModifier (const lfLens *lens, float crop, int width, int height)
{
    SubpixelCallbacks = g_ptr_array_new ();
    ColorCallbacks = g_ptr_array_new ();
    CoordCallbacks = g_ptr_array_new ();

    // Avoid divide overflows on singular cases
    Width = (width >= 2 ? width : 2);
    Height = (height >= 2 ? height : 2);

    // Image "size"
    float size = float ((Width < Height) ? Width : Height);
    float image_aspect_ratio = (Width < Height) ?
        float (Height) / float (Width) : float (Width) / float (Height);

    float calibration_cropfactor;
    float calibration_aspect_ratio;
    if (lens)
    {
        calibration_cropfactor = lens->CropFactor;
        calibration_aspect_ratio = lens->AspectRatio;
    }
    else
        calibration_cropfactor = calibration_aspect_ratio = NAN;
    AspectRatioCorrection = sqrt (calibration_aspect_ratio * calibration_aspect_ratio + 1);

    float coordinate_correction =
        1.0 / sqrt (image_aspect_ratio * image_aspect_ratio + 1) *
        calibration_cropfactor / crop *
        AspectRatioCorrection;

    // In NormalizedInMillimeters, we un-do all factors of
    // coordinate_correction that refer to the calibration sensor because
    // NormalizedInMillimeters is supposed to transform to image coordinates.
    NormalizedInMillimeters = sqrt(36.0*36.0 + 24.0*24.0) / 2.0 /
        AspectRatioCorrection / calibration_cropfactor;

    // The scale to transform {-size/2 .. 0 .. size/2-1} to {-1 .. 0 .. +1}
    NormScale = 2.0 / (size - 1) * coordinate_correction;

    // The scale to transform {-1 .. 0 .. +1} to {-size/2 .. 0 .. size/2-1}
    NormUnScale = (size - 1) * 0.5 / coordinate_correction;

    // Geometric lens center in normalized coordinates
    CenterX = (Width / size + (lens ? lens->CenterX : 0.0)) * coordinate_correction;
    CenterY = (Height / size + (lens ? lens->CenterY : 0.0)) * coordinate_correction;

    // Used for autoscaling
    MaxX = double (Width) / 2.0 * NormScale;
    MaxY = double (Height) / 2.0 * NormScale;
}

static void free_callback_list (void *arr)
{
    for (unsigned i = 0; i < ((GPtrArray *)arr)->len; i++)
    {
        lfCallbackData *d = (lfCallbackData *)g_ptr_array_index ((GPtrArray *)arr, i);
        if (d)
        {
            if (d->data_size)
                g_free (d->data);
            delete d;
        }
    }
    g_ptr_array_free ((GPtrArray *)arr, TRUE);
}

lfModifier::~lfModifier ()
{
    free_callback_list (SubpixelCallbacks);
    free_callback_list (ColorCallbacks);
    free_callback_list (CoordCallbacks);
}

static gint _lf_coordcb_compare (gconstpointer a, gconstpointer b)
{
    lfCallbackData *d1 = (lfCallbackData *)a;
    lfCallbackData *d2 = (lfCallbackData *)b;
    return d1->priority < d2->priority ? -1 :
        d1->priority > d2->priority ? +1 : 0;
}

void lfModifier::AddCallback (void *arr, lfCallbackData *d,
                              int priority, void *data, size_t data_size)
{
    d->priority = priority;
    d->data_size = data_size;
    if (data_size)
    {
        d->data = g_malloc (data_size);
        memcpy (d->data, data, data_size);
    }
    else
        d->data = data;
    _lf_ptr_array_insert_sorted ((GPtrArray *)arr, d, _lf_coordcb_compare);
}

//---------------------------// The C interface //---------------------------//

lfModifier *lf_modifier_new (
    const lfLens *lens, float crop, int width, int height)
{
    return lfModifier::Create (lens, crop, width, height);
}

void lf_modifier_destroy (lfModifier *modifier)
{
    modifier->Destroy ();
}

int lf_modifier_initialize (
    lfModifier *modifier, const lfLens *lens, lfPixelFormat format,
    float focal, float aperture, float distance, float scale, lfLensType targeom,
    int flags, cbool reverse)
{
    return modifier->Initialize (lens, format, focal, aperture, distance,
                                 scale, targeom, flags, reverse);
}<|MERGE_RESOLUTION|>--- conflicted
+++ resolved
@@ -18,12 +18,9 @@
     const lfLens *lens, lfPixelFormat format, float focal, float aperture,
     float distance, float scale, lfLensType targeom, int flags, bool reverse)
 {
-<<<<<<< HEAD
     f_normalized = focal / NormalizedInMillimeters;
-=======
-    NormalizedInFocalLengths = NormalizedInMillimeters / GetRealFocalLength(lens, focal);
-
->>>>>>> d5d78ff8
+    NormalizedInFocalLengths = NormalizedInMillimeters / GetRealFocalLength (lens, focal);
+
     int oflags = 0;
 
     if (flags & LF_MODIFY_TCA)
