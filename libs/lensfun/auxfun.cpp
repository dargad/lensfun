--- conflicted
+++ resolved
@@ -471,11 +471,7 @@
     {
         if (g_dir_read_name (dir))
         {
-<<<<<<< HEAD
             gchar *filename = g_build_filename (actual_dirname, "timestamp.txt", NULL);
-=======
-            gchar *filename = g_build_filename (dirname, "timestamp.txt", NULL);
->>>>>>> 21e48b95
             std::ifstream timestamp_file (filename);
             g_free (filename);
             if (!timestamp_file.fail ())
