/*
    Internal library functions and definitions
    Copyright (C) 2007 by Andrew Zabolotny
*/

#ifndef __LENSFUNPRV_H__
#define __LENSFUNPRV_H__

#include <glib.h>
#include <string.h>

#define MEMBER_OFFSET(s,f)   ((unsigned int)(char *)&((s *)0)->f)
#define ARRAY_LEN(a)         (sizeof (a) / sizeof (a [0]))
#define cbool                int

// This epsilon is in image coordinate space, where 1.0 is
// half of the smallest image dimension (width or height)
// adjusted for the lens calibration data/camera crop factors.
#define NEWTON_EPS 0.00001

class lfFuzzyStrCmp;

/**
 * @brief Return the absolute value of a number.
 * @param x
 *     A number
 * @return
 *     The absolute value of x
 */
template<typename T> static inline T absolute (T x)
{
    return (x < 0) ? -x : x;
}

/**
 * @brief Return the square of the argument.
 * @param x
 *     A floating-point number.
 */
template<typename T> static inline T square (T x)
{
    return x * x;
}

/**
 * @brief Clamp a double value between 0 and max, then convert to given type.
 * @param x
 *     The number to clamp.
 * @param min
 *     The minimal value.
 * @param max
 *     The maximal value. If equal to 0, no clamping by upper boundary is done.
 * @return
 *     The clamped value.
 */
template<typename T> static inline T clampd (double x, double min, double max)
{
    if (x < min)
        return static_cast<T> (min);
    else if (max != 0.0 && x > max)
        return static_cast<T> (max);
    return static_cast<T> (x);
}

/**
 * @brief Free a list of pointers.
 * @param list
 *     A NULL-terminated list of pointers
 */
extern void _lf_list_free (void **list);

/**
 * @brief Make a copy of given value into given variable using g_strdup,
 * freeing the old value if defined.
 * @param var
 *     The variable to copy value into
 * @param val
 *     The value to assign to the variable
 */
extern void _lf_setstr (gchar **var, const gchar *val);

/**
 * @brief Add a string to the end of a string list.
 * @param var
 *     A pointer to an array of strings.
 * @param val
 *     The value to be added to the array.
 */
extern void _lf_addstr (gchar ***var, const gchar *val);

/**
 * @brief Insert a item into a GPtrArray, keeping the array sorted.
 *
 * This method assumes that the array is already sorted, so
 * function uses a binary search algorithm.
 * Returns the index at which the item as inserted.
 * @param array
 *     The array of pointers to similar items.
 * @param item
 *     The item to insert into the array.
 * @param compare
 *     The function to compare two items.
 * @return
 *     The index at which the item was inserted.
 */
extern int _lf_ptr_array_insert_sorted (
    GPtrArray *array, void *item, GCompareFunc compare);

/**
 * @brief Insert a item into a GPtrArray, keeping the array sorted.  If array
 * contains a item equal to the inserted one, the new item overrides the old.
 * @param array
 *     The array of pointers to similar items.
 * @param item
 *     The item to insert into the array.
 * @param compare
 *     The function to compare two items.
 * @param dest
 *     The function to destroy old duplicate item (if found).
 * @return
 *     The index at which the item was inserted.
 */
extern int _lf_ptr_array_insert_unique (
    GPtrArray *array, void *item, GCompareFunc compare, GDestroyNotify dest);

/**
 * @brief Find a item in a sorted array.
 *
 * The function uses a binary search algorithm.
 * @param array
 *     The array of pointers to similar items.
 * @param item
 *     The item to search for.
 * @return
 *     The index where the item was found or -1 if not found.
 */
extern int _lf_ptr_array_find_sorted (
    const GPtrArray *array, void *item, GCompareFunc compare);

/**
 * @brief Add a object to a list of objects.
 *
 * Accepts an optional pointer to
 * a function that compares two values from the list, if function
 * returns true the existing object is replaced with the new one.
 * @param var
 *     A pointer to an array of objects.
 * @param val
 *     The value to be added to the array.
 * @param val_size
 *     The size of the value in bytes.
 * @param cmpf
 *     An auxiliary function which, if not NULL, should return
 *     true if two objects are similar or false if not.
 */
extern void _lf_addobj (void ***var, const void *val, size_t val_size,
    bool (*cmpf) (const void *, const void *));

/**
 * @brief Remove an object from a list of objects, freeing memory which was
 * allocated by _lf_addobj().
 * @param var
 *     A pointer to an array of objects.
 * @param idx
 *     The index of the object to remove (zero-based).
 * @return
 *     false if idx is out of range.
 */
extern bool _lf_delobj (void ***var, int idx);

/**
 * @brief Appends a formatted string to a dynamically-growing string
 * using g_markup_printf_escaped() internally.
 * @param output
 *     The output array.
 * @param format
 *     The format string.
 */
extern void _lf_xml_printf (GString *output, const char *format, ...);

/**
 * @brief Output a multi-language value to output string.
 *
 * Outputs a number of lines which looks like:
 *
 * \Verbatim
 * ${prefix}<${element}>${val}</${element}>
 * ${prefix}<${element} lang="xxx">${val[xxx]}</${element}>
 * ...
 * \EndVerbatim
 * @param output
 *     The output array.
 * @param prefix
 *     The prefix at the start of every line of output.
 * @param element
 *     The name of the element to output.
 * @param val
 *     The value of the multi-language string.
 */
extern void _lf_xml_printf_mlstr (GString *output, const char *prefix,
                                  const char *element, const lfMLstr val);

/**
 * @brief Get the XML id of the given distortion model
 * @param model
 *     The model.
 */
extern const char *_lf_get_distortion_model_id (lfDistortionModel model);

/**
 * @brief Something like a very advanced strcmp().
 *
 * It doesn't segfault if one or both strings are NULL:
 * NULL is considered to be less than any string.
 * Actually this function does a fuzzy comparison of the strings,
 * ignoring spaces at both ends of the string, compressing multiple
 * spaces into one and ignoring character case.
 */
extern int _lf_strcmp (const char *s1, const char *s2);

/**
 * @brief Same as _lf_strcmp(), but compares a string with a multi-language
 * string.
 *
 * If it equals any of the translations, 0 is returned, otherwise
 * the result of strcmp() with the first (default) string is returned.
 */
extern int _lf_mlstrcmp (const char *s1, const lfMLstr s2);

/**
 * @brief Comparison function for mount sorting and finding.
 *
 * Since this function is used when reading the database, it effectively
 * enforces the primary key for mounts, which is their Name.
 * @param a
 *     A pointer to first lfMount object.
 * @param b
 *     A pointer to second lfMount object.
 * @return
 *     Positive if a > b, negative if a < b, zero if they are equal.
 */
extern gint _lf_mount_compare (gconstpointer a, gconstpointer b);

/**
 * @brief Comparison function for camera sorting and finding.
 *
 * Since this function is used when reading the database, it effectively
 * enforces the primary key for cameras, which is the combination of the
 * attributes Maker, Model, and Variant.
 * @param a
 *     A pointer to first lfCamera object.
 * @param b
 *     A pointer to second lfCamera object.
 * @return
 *     Positive if a > b, negative if a < b, zero if they are equal.
 */
extern gint _lf_camera_compare (gconstpointer a, gconstpointer b);

/**
 * @brief Comparison helper function for lens sorting and finding.
 *
 * This function compares the numerical parameters of the lenses: MinFocal,
 * MaxFocal, and MinAperture, in this order.  Since it is not meant to be used
 * as a sorting key function directly, it doesn't take generic pointers as
 * parameters.  Instead, it is supposed to be used by such sorting key
 * functions like _lf_lens_compare.
 * @param i1
 *     A pointer to first lfLens object.
 * @param i2
 *     A pointer to second lfLens object.
 * @return
 *     Positive if i1 > i2, negative if i1 < i2, zero if they are equal.
 */
extern gint _lf_lens_parameters_compare (const lfLens *i1, const lfLens *i2);

/**
 * @brief Comparison helper function for lens sorting and finding.
 *
 * This function compares the names of the lenses: Maker and Model, in this
 * order.  Since it is not meant to be used as a sorting key function directly,
 * it doesn't take generic pointers as parameters.  Instead, it is supposed to
 * be used by such sorting key functions like _lf_lens_compare.
 * @param i1
 *     A pointer to first lfLens object.
 * @param i2
 *     A pointer to second lfLens object.
 * @return
 *     Positive if i1 > i2, negative if i1 < i2, zero if they are equal.
 */
extern gint _lf_lens_name_compare (const lfLens *i1, const lfLens *i2);

/**
 * @brief Comparison function for lens sorting and finding.
 *
 * Since this function is used when reading the database, it effectively
 * enforces the primary key for lenses, which is the combination of the
 * attributes Maker, Model, and CropFactor.
 * @param a
 *     A pointer to first lfLens object.
 * @param b
 *     A pointer to second lfLens object.
 * @return
 *     Positive if a > b, negative if a < b, zero if they are equal.
 */
extern gint _lf_lens_compare (gconstpointer a, gconstpointer b);

/**
 * @brief Get an interpolated value.
 *
 * Currently this uses a kind of Catmull-Rom splines with linear
 * interpolation at the ends, allowing for non-evenly spaced values
 * and handling the extreme cases correctly (the one at the start
 * of spline and at the end of spline). The region of interest is
 * from y2 to y3, selected by values of t from 0.0 to 1.0.
 * @param y1
 *     The Y coordinate of the first spline point.
 *     If equal to FLT_MAX, the first point is considered non-existent.
 * @param y2
 *     The Y coordinate of the second spline point.
 * @param y3
 *     The Y coordinate of the third spline point.
 * @param y4
 *     The Y coordinate of the fourth spline point.
 *     If equal to FLT_MAX, the fourth point is considered non-existent.
 * @param t
 *     Value from 0.0 to 1.0 selects a point on spline on the interval
 *     between points 2 and 3.
 */
extern float _lf_interpolate (float y1, float y2, float y3, float y4, float t);

/**
 * @brief Scans for the timestamp of a Lensfun database.
 *
 * "database" means here a directory containing XML files.  If it also contains
 * a file timestamp.txt, its content is interpreted as a string-encoded
 * floating point value, representing the timestamp in seconds since the Epoch
 * (UNIX time).  If it is not present, 0 is returned.  If the directory is not
 * found or empty, a negative value is returned.
 * @param dirname
 *     the name of the directory containing a Lensfun database; the "version_x"
 *     suffix is implicitly appended
 * @return
 *     the number of seconds since the Epoch when this database was last
 *     updated.
 */
extern long int _lf_read_database_timestamp(const gchar *dirname);

/**
 * @brief Compare a lens with a pattern and return a matching score.
 *
 * The comparison is quasi-intelligent: the order of words in a name
 * does not matter; the more words from match are present in the pattern,
 * the higher is score. Numeric parameters have to coincide or not be specified
 * at all, otherwise the score drops to zero (well, a 1% tolerance is allowed
 * for rounding errors etc).
 * @param pattern
 *     A pattern to compare against. Unsure fields should be set to NULL.
 *     It is generally a good idea to call GuessParameters() first since
 *     that may give additional info for quicker comparison.
 * @param match
 *     The object to match against.
 * @param fuzzycmp
 *     A fuzzy comparator initialized with pattern->Model
 * @param compat_mounts
 *     An additional list of compatible mounts, can be NULL.
 *     This does not include the mounts from pattern->Mounts.
 * @return
 *     A numeric score in the range 0 to 100, where 100 means that
 *     every field matches and 0 means that at least one field is
 *     fundamentally different.
 */
extern int _lf_lens_compare_score (const lfLens *pattern, const lfLens *match,
                                   lfFuzzyStrCmp *fuzzycmp, const char **compat_mounts);

enum
{
    LF_CPU_FLAG_MMX             = 0x00000001,
    LF_CPU_FLAG_SSE             = 0x00000002,
    LF_CPU_FLAG_CMOV            = 0x00000004,
    LF_CPU_FLAG_3DNOW           = 0x00000008,
    LF_CPU_FLAG_3DNOW_EXT       = 0x00000010,
    LF_CPU_FLAG_AMD_ISSE        = 0x00000020,
    LF_CPU_FLAG_SSE2            = 0x00000040,
    LF_CPU_FLAG_SSE3            = 0x00000080,
    LF_CPU_FLAG_SSSE3           = 0x00000100,
    LF_CPU_FLAG_SSE4_1          = 0x00000200,
    LF_CPU_FLAG_SSE4_2          = 0x00000400
};

/**
 * @brief Detect supported CPU features (used for runtime selection of accelerated
 * functions for specific architecture extensions).
 */
extern guint _lf_detect_cpu_features ();

/**
 * @brief Google-in-your-pocket: a fuzzy string comparator.
 *
 * This has been designed for comparing lens and camera model names.
 * At construction the pattern is split into words and then the component
 * words from target are matched against them.
 */
class lfFuzzyStrCmp
{
    GPtrArray *pattern_words;
    GPtrArray *match_words;
    bool match_all_words;

    void Split (const char *str, GPtrArray *dest);
    void Free (GPtrArray *dest);

public:
    /**
     * @param pattern
     *     The pattern which will be compared against a number of strings.
     *     This is typically what was found in the EXIF data.
     * @param allwords
     *     If true, all words of the pattern must be present in the
     *     target string. If not, a looser result will be accepted,
     *     although this will be reflected in the match score.
     */
    lfFuzzyStrCmp (const char *pattern, bool allwords);
    ~lfFuzzyStrCmp ();

    /**
     * @brief Fuzzy compare the pattern with a string.
     * @param match
     *     The string to match against.  This is typically taken from the
     *     Lensfun database.
     * @return
     *     Returns a score in range 0-100.  If the match succedes, this score
     *     is the number of matched words divided by the mean word count of
     *     pattern and string, given as a percentage.  If it fails, it is 0.
     *     It fails if no words could be matched, of if allwords was set to
     *     true and one word in pattern could not be found in match.
     */
    int Compare (const char *match);

    /**
     * @brief Compares the pattern with a multi-language string.
     *
     * This function returns the largest score as compared against
     * every of the translated strings.
     * @param match
     *     The multi-language string to match against.  This is typically taken
     *     from the Lensfun database.
     * @return
     *     Returns the maximal score in range 0-100.  For every component of
     *     the multi-language string, a score is computed: If the match
     *     succedes, the score is the number of matched words divided by the
     *     mean word count of pattern and string, given as a percentage.  If it
     *     fails, it is 0.  It fails if no words could be matched, of if
     *     allwords was set to true and one word in pattern could not be found
     *     in match.
     */
    int Compare (const lfMLstr match);
};

/// Subpixel distortion callback
struct lfSubpixelCallbackData : public lfCallbackData
{
    lfSubpixelCoordFunc callback;
};

/// A single pixel coordinate modifier callback.
struct lfCoordCallbackData : public lfCallbackData
{
    lfModifyCoordFunc callback;
};

/// A single pixel color modifier callback.
struct lfColorCallbackData : public lfCallbackData
{
    lfModifyColorFunc callback;
};

<<<<<<< HEAD
// A test point in the autoscale algorithm
typedef struct { float angle, dist; } lfPoint;

/**
 * @brief This is the extended lfModifier class, with implementation details
 * hidden from the public header file.
 */
struct lfExtModifier : public lfModifier
{
    lfExtModifier (const lfLens *lens, float crop, int width, int height);
    ~lfExtModifier ();

    void AddCallback (GPtrArray *arr, lfCallbackData *d,
                      int priority, void *data, size_t data_size);

    /// Image width and height
    int Width, Height;
    /// The center of distortions in normalized coordinates
    double CenterX, CenterY;
    /// The coefficients for conversion to and from normalized coords
    double NormScale, NormUnScale;
    /// Factor to transform from normalized into absolute coords (mm).  Needed
    /// for calculating the real focal length from the FOV, and for calculating
    /// NormalizedInFocalLengths.
    double NormalizedInMillimeters;
    /// Factor to transform from normalized into units of the focal length.
    /// Needed for geometry transformation and the Adobe camera models.
    double NormalizedInFocalLengths;
    /// Used for conversion from distortion to vignetting coordinate system of
    /// the calibration sensor
    double AspectRatioCorrection;

    /// A list of subpixel coordinate modifier callbacks.
    GPtrArray *SubpixelCallbacks;
    /// A list of pixel color modifier callbacks.
    GPtrArray *ColorCallbacks;
    /// A list of pixel coordinate modifier callbacks.
    GPtrArray *CoordCallbacks;

    /// Maximal x and y value in normalized coordinates for the original image
    double MaxX, MaxY;
    /**
     * @brief Calculate distance between point and image edge.
     *
     * This is an internal function used for autoscaling.  It returns the
     * distance between the given point and the edge of the image.  The
     * coordinate system used is the normalized system.  Points inside the
     * image frame yield negative values, points outside positive values, and
     * on the frame zero.
     * @param coord
     *     The x, y coordinates of the points, as a 2-component array.
     * @return
     *     The distance of the point from the edge.
     */
    double AutoscaleResidualDistance (float *coord) const;
    /**
     * @brief Calculate distance of the corrected edge point from the centre.
     *
     * This is an internal function used for autoscaling.  It returns the
     * distance of the point on the edge of the corrected image which lies in
     * the direction of the given coordinates.  "Distance" means "distance from
     * origin".  This way, the necessary autoscaling value for this direction
     * can be calculated by the calling routine.
     * @param point
     *     The polar coordinates of the point for which the distance of the
     *     corrected counterpart should be calculated.
     * @return
     *     The distance of the corrected image edge from the origin.
     */
    float GetTransformedDistance (lfPoint point) const;

    static void ModifyCoord_UnTCA_Linear (void *data, float *iocoord, int count);
    static void ModifyCoord_TCA_Linear (void *data, float *iocoord, int count);
    static void ModifyCoord_UnTCA_Poly3 (void *data, float *iocoord, int count);
    static void ModifyCoord_TCA_Poly3 (void *data, float *iocoord, int count);
    static void ModifyCoord_TCA_ACM (void *data, float *iocoord, int count);

    static void ModifyCoord_UnDist_Poly3 (void *data, float *iocoord, int count);
    static void ModifyCoord_Dist_Poly3 (void *data, float *iocoord, int count);
#ifdef VECTORIZATION_SSE
    static void ModifyCoord_Dist_Poly3_SSE (void *data, float *iocoord, int count);
#endif
    static void ModifyCoord_UnDist_Poly5 (void *data, float *iocoord, int count);
    static void ModifyCoord_Dist_Poly5 (void *data, float *iocoord, int count);
    static void ModifyCoord_UnDist_PTLens (void *data, float *iocoord, int count);
    static void ModifyCoord_Dist_PTLens (void *data, float *iocoord, int count);
#ifdef VECTORIZATION_SSE
    static void ModifyCoord_UnDist_PTLens_SSE (void *data, float *iocoord, int count);
    static void ModifyCoord_Dist_PTLens_SSE (void *data, float *iocoord, int count);
#endif
    static void ModifyCoord_Dist_ACM (void *data, float *iocoord, int count);
    static void ModifyCoord_Geom_FishEye_Rect (void *data, float *iocoord, int count);
    static void ModifyCoord_Geom_Panoramic_Rect (void *data, float *iocoord, int count);
    static void ModifyCoord_Geom_ERect_Rect (void *data, float *iocoord, int count);
    static void ModifyCoord_Geom_Rect_FishEye (void *data, float *iocoord, int count);
    static void ModifyCoord_Geom_Panoramic_FishEye (void *data, float *iocoord, int count);
    static void ModifyCoord_Geom_ERect_FishEye (void *data, float *iocoord, int count);
    static void ModifyCoord_Geom_Rect_Panoramic (void *data, float *iocoord, int count);
    static void ModifyCoord_Geom_FishEye_Panoramic (void *data, float *iocoord, int count);
    static void ModifyCoord_Geom_ERect_Panoramic (void *data, float *iocoord, int count);
    static void ModifyCoord_Geom_Rect_ERect (void *data, float *iocoord, int count);
    static void ModifyCoord_Geom_FishEye_ERect (void *data, float *iocoord, int count);
    static void ModifyCoord_Geom_Panoramic_ERect (void *data, float *iocoord, int count);
    static void ModifyCoord_Geom_Orthographic_ERect (void *data, float *iocoord, int count);
    static void ModifyCoord_Geom_ERect_Orthographic (void *data, float *iocoord, int count);
    static void ModifyCoord_Geom_Stereographic_ERect (void *data, float *iocoord, int count);
    static void ModifyCoord_Geom_ERect_Stereographic (void *data, float *iocoord, int count);
    static void ModifyCoord_Geom_Equisolid_ERect (void *data, float *iocoord, int count);
    static void ModifyCoord_Geom_ERect_Equisolid (void *data, float *iocoord, int count);
    static void ModifyCoord_Geom_Thoby_ERect (void *data, float *iocoord, int count);
    static void ModifyCoord_Geom_ERect_Thoby (void *data, float *iocoord, int count);
#ifdef VECTORIZATION_SSE
    static void ModifyColor_DeVignetting_PA_SSE (
      void *data, float _x, float _y, lf_f32 *pixels, int comp_role, int count);
#endif
#ifdef VECTORIZATION_SSE2
    static void ModifyColor_DeVignetting_PA_SSE2 (
      void *data, float _x, float _y, lf_u16 *pixels, int comp_role, int count);
#endif

    template<typename T> static void ModifyColor_Vignetting_PA (
        void *data, float x, float y, T *rgb, int comp_role, int count);
    template<typename T> static void ModifyColor_DeVignetting_PA (
        void *data, float x, float y, T *rgb, int comp_role, int count);

    static void ModifyCoord_Scale (void *data, float *iocoord, int count);
};

=======
>>>>>>> 5a8a92cc
#endif /* __LENSFUNPRV_H__ */<|MERGE_RESOLUTION|>--- conflicted
+++ resolved
@@ -474,135 +474,4 @@
     lfModifyColorFunc callback;
 };
 
-<<<<<<< HEAD
-// A test point in the autoscale algorithm
-typedef struct { float angle, dist; } lfPoint;
-
-/**
- * @brief This is the extended lfModifier class, with implementation details
- * hidden from the public header file.
- */
-struct lfExtModifier : public lfModifier
-{
-    lfExtModifier (const lfLens *lens, float crop, int width, int height);
-    ~lfExtModifier ();
-
-    void AddCallback (GPtrArray *arr, lfCallbackData *d,
-                      int priority, void *data, size_t data_size);
-
-    /// Image width and height
-    int Width, Height;
-    /// The center of distortions in normalized coordinates
-    double CenterX, CenterY;
-    /// The coefficients for conversion to and from normalized coords
-    double NormScale, NormUnScale;
-    /// Factor to transform from normalized into absolute coords (mm).  Needed
-    /// for calculating the real focal length from the FOV, and for calculating
-    /// NormalizedInFocalLengths.
-    double NormalizedInMillimeters;
-    /// Factor to transform from normalized into units of the focal length.
-    /// Needed for geometry transformation and the Adobe camera models.
-    double NormalizedInFocalLengths;
-    /// Used for conversion from distortion to vignetting coordinate system of
-    /// the calibration sensor
-    double AspectRatioCorrection;
-
-    /// A list of subpixel coordinate modifier callbacks.
-    GPtrArray *SubpixelCallbacks;
-    /// A list of pixel color modifier callbacks.
-    GPtrArray *ColorCallbacks;
-    /// A list of pixel coordinate modifier callbacks.
-    GPtrArray *CoordCallbacks;
-
-    /// Maximal x and y value in normalized coordinates for the original image
-    double MaxX, MaxY;
-    /**
-     * @brief Calculate distance between point and image edge.
-     *
-     * This is an internal function used for autoscaling.  It returns the
-     * distance between the given point and the edge of the image.  The
-     * coordinate system used is the normalized system.  Points inside the
-     * image frame yield negative values, points outside positive values, and
-     * on the frame zero.
-     * @param coord
-     *     The x, y coordinates of the points, as a 2-component array.
-     * @return
-     *     The distance of the point from the edge.
-     */
-    double AutoscaleResidualDistance (float *coord) const;
-    /**
-     * @brief Calculate distance of the corrected edge point from the centre.
-     *
-     * This is an internal function used for autoscaling.  It returns the
-     * distance of the point on the edge of the corrected image which lies in
-     * the direction of the given coordinates.  "Distance" means "distance from
-     * origin".  This way, the necessary autoscaling value for this direction
-     * can be calculated by the calling routine.
-     * @param point
-     *     The polar coordinates of the point for which the distance of the
-     *     corrected counterpart should be calculated.
-     * @return
-     *     The distance of the corrected image edge from the origin.
-     */
-    float GetTransformedDistance (lfPoint point) const;
-
-    static void ModifyCoord_UnTCA_Linear (void *data, float *iocoord, int count);
-    static void ModifyCoord_TCA_Linear (void *data, float *iocoord, int count);
-    static void ModifyCoord_UnTCA_Poly3 (void *data, float *iocoord, int count);
-    static void ModifyCoord_TCA_Poly3 (void *data, float *iocoord, int count);
-    static void ModifyCoord_TCA_ACM (void *data, float *iocoord, int count);
-
-    static void ModifyCoord_UnDist_Poly3 (void *data, float *iocoord, int count);
-    static void ModifyCoord_Dist_Poly3 (void *data, float *iocoord, int count);
-#ifdef VECTORIZATION_SSE
-    static void ModifyCoord_Dist_Poly3_SSE (void *data, float *iocoord, int count);
-#endif
-    static void ModifyCoord_UnDist_Poly5 (void *data, float *iocoord, int count);
-    static void ModifyCoord_Dist_Poly5 (void *data, float *iocoord, int count);
-    static void ModifyCoord_UnDist_PTLens (void *data, float *iocoord, int count);
-    static void ModifyCoord_Dist_PTLens (void *data, float *iocoord, int count);
-#ifdef VECTORIZATION_SSE
-    static void ModifyCoord_UnDist_PTLens_SSE (void *data, float *iocoord, int count);
-    static void ModifyCoord_Dist_PTLens_SSE (void *data, float *iocoord, int count);
-#endif
-    static void ModifyCoord_Dist_ACM (void *data, float *iocoord, int count);
-    static void ModifyCoord_Geom_FishEye_Rect (void *data, float *iocoord, int count);
-    static void ModifyCoord_Geom_Panoramic_Rect (void *data, float *iocoord, int count);
-    static void ModifyCoord_Geom_ERect_Rect (void *data, float *iocoord, int count);
-    static void ModifyCoord_Geom_Rect_FishEye (void *data, float *iocoord, int count);
-    static void ModifyCoord_Geom_Panoramic_FishEye (void *data, float *iocoord, int count);
-    static void ModifyCoord_Geom_ERect_FishEye (void *data, float *iocoord, int count);
-    static void ModifyCoord_Geom_Rect_Panoramic (void *data, float *iocoord, int count);
-    static void ModifyCoord_Geom_FishEye_Panoramic (void *data, float *iocoord, int count);
-    static void ModifyCoord_Geom_ERect_Panoramic (void *data, float *iocoord, int count);
-    static void ModifyCoord_Geom_Rect_ERect (void *data, float *iocoord, int count);
-    static void ModifyCoord_Geom_FishEye_ERect (void *data, float *iocoord, int count);
-    static void ModifyCoord_Geom_Panoramic_ERect (void *data, float *iocoord, int count);
-    static void ModifyCoord_Geom_Orthographic_ERect (void *data, float *iocoord, int count);
-    static void ModifyCoord_Geom_ERect_Orthographic (void *data, float *iocoord, int count);
-    static void ModifyCoord_Geom_Stereographic_ERect (void *data, float *iocoord, int count);
-    static void ModifyCoord_Geom_ERect_Stereographic (void *data, float *iocoord, int count);
-    static void ModifyCoord_Geom_Equisolid_ERect (void *data, float *iocoord, int count);
-    static void ModifyCoord_Geom_ERect_Equisolid (void *data, float *iocoord, int count);
-    static void ModifyCoord_Geom_Thoby_ERect (void *data, float *iocoord, int count);
-    static void ModifyCoord_Geom_ERect_Thoby (void *data, float *iocoord, int count);
-#ifdef VECTORIZATION_SSE
-    static void ModifyColor_DeVignetting_PA_SSE (
-      void *data, float _x, float _y, lf_f32 *pixels, int comp_role, int count);
-#endif
-#ifdef VECTORIZATION_SSE2
-    static void ModifyColor_DeVignetting_PA_SSE2 (
-      void *data, float _x, float _y, lf_u16 *pixels, int comp_role, int count);
-#endif
-
-    template<typename T> static void ModifyColor_Vignetting_PA (
-        void *data, float x, float y, T *rgb, int comp_role, int count);
-    template<typename T> static void ModifyColor_DeVignetting_PA (
-        void *data, float x, float y, T *rgb, int comp_role, int count);
-
-    static void ModifyCoord_Scale (void *data, float *iocoord, int count);
-};
-
-=======
->>>>>>> 5a8a92cc
 #endif /* __LENSFUNPRV_H__ */